--- conflicted
+++ resolved
@@ -44,6 +44,7 @@
 
 app = webapp2.WSGIApplication([
     ('/', AsyncIntroHandler),
+    ('/abort_and_restart', AbortAndRestartHandler),
     ('/context', ContextIntroHandler),
     ('/callback', AsyncCallbackHandler),
     ('/callback/error', AsyncErrorCallbackHandler),
@@ -53,10 +54,5 @@
     ('/batcher', BatcherViewHandler),
     ('/batcher/run', BatcherHandler),
     ('/batcher/stats', BatcherStatsHandler),
-<<<<<<< HEAD
-    ('/abort_and_restart', AbortAndRestartHandler),
-], config=config)
-=======
     ('/grep', GrepHandler),
 ], config=config)
->>>>>>> 4444aa43
