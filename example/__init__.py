#
# Copyright 2012 WebFilings, LLC
#
# Licensed under the Apache License, Version 2.0 (the "License");
# you may not use this file except in compliance with the License.
# You may obtain a copy of the License at
#
# http://www.apache.org/licenses/LICENSE-2.0
#
# Unless required by applicable law or agreed to in writing, software
# distributed under the License is distributed on an "AS IS" BASIS,
# WITHOUT WARRANTIES OR CONDITIONS OF ANY KIND, either express or implied.
# See the License for the specific language governing permissions and
# limitations under the License.
#

"""Contained within this module are several working examples showing basic
usage and complex context-based chaining.

The examples demonstrate basic task execution, and also the basics of creating
more complicated processing pipelines.
"""

import webapp2

<<<<<<< HEAD
from .grep import GrepHandler
from furious.async import defaults


class AsyncIntroHandler(webapp2.RequestHandler):
    """Demonstrate the creation and insertion of a single furious task."""
    def get(self):
        from furious.async import Async

        # Instantiate an Async object.
        async_task = Async(
            target=example_function, args=[1], kwargs={'some': 'value'})

        # Insert the task to run the Async object, note that it may begin
        # executing immediately or with some delay.
        async_task.start()

        logging.info('Async job kicked off.')

        self.response.out.write('Successfully inserted Async job.')


class ContextIntroHandler(webapp2.RequestHandler):
    """Demonstrate using a Context to batch insert a group of furious tasks."""
    def get(self):
        from furious.async import Async
        from furious import context

        # Create a new furious Context.
        with context.new() as ctx:
            # "Manually" instantiate and add an Async object to the Context.
            async_task = Async(
                target=example_function, kwargs={'first': 'async'})
            ctx.add(async_task)
            logging.info('Added manual job to context.')

            # Use the shorthand style, note that add returns the Async object.
            for i in xrange(5):
                ctx.add(target=example_function, args=[i])
                logging.info('Added job %d to context.', i)

        # When the Context is exited, the tasks are inserted (if there are no
        # errors).

        logging.info('Async jobs for context batch inserted.')

        self.response.out.write('Successfully inserted a group of Async jobs.')


class AsyncCallbackHandler(webapp2.RequestHandler):
    """Demonstrate setting an Async callback."""
    def get(self):
        from furious.async import Async

        # Instantiate an Async object, specifying a 'success' callback.
        async_task = Async(
            target=example_function, args=[1], kwargs={'some': 'value'},
            callbacks={'success': all_done}
        )

        # Insert the task to run the Async object.  The success callback will
        # be executed in the furious task after the job is executed.
        async_task.start()

        logging.info('Async job kicked off.')

        self.response.out.write('Successfully inserted Async job.')


class AsyncErrorCallbackHandler(webapp2.RequestHandler):
    """Demonstrate handling an error using an Async callback."""
    def get(self):
        from furious.async import Async

        # Instantiate an Async object, specifying a 'error' callback.
        async_task = Async(
            target=dir, args=[1, 2, 3],
            callbacks={'error': handle_an_error}
        )

        # Insert the task to run the Async object.  The error callback will be
        # executed in the furious task after the job has raised an exception.
        async_task.start()

        logging.info('Erroneous Async job kicked off.')

        self.response.out.write('Successfully inserted Async job.')


class AsyncAsyncCallbackHandler(webapp2.RequestHandler):
    """Demonstrate using an Async as a callback for another Async."""
    def get(self):
        from furious.async import Async

        # Instantiate an Async object to act as our success callback.
        # NOTE: Your async.result is not directly available from the
        # success_callback Async, you will need to persist the result
        # and fetch it from the other Async if needed.
        success_callback = Async(
            target=example_function, kwargs={'it': 'worked'}
        )

        # Instantiate an Async object, setting the success_callback to the
        # above Async object.
        async_task = Async(
            target=example_function, kwargs={'trigger': 'job'},
            callbacks={'success': success_callback}
        )

        # Insert the task to run the Async object.
        async_task.start()

        logging.info('Async job kicked off.')

        self.response.out.write('Successfully inserted Async job.')


class SimpleWorkflowHandler(webapp2.RequestHandler):
    """Demonstrate constructing a simple state machine."""
    def get(self):
        from furious.async import Async

        # Instantiate an Async object to start the chain.
        Async(target=simple_state_machine).start()

        logging.info('Async chain kicked off.')

        self.response.out.write('Successfully inserted Async chain starter.')


class ComplexWorkflowHandler(webapp2.RequestHandler):
    """Demonstrate constructing a more complex state machine."""
    def get(self):
        from furious.async import Async

        # Instantiate an Async object to start the machine in state alpha.
        Async(target=complex_state_generator_alpha).start()

        logging.info('Async chain kicked off.')

        self.response.out.write('Successfully inserted Async chain starter.')


def example_function(*args, **kwargs):
    """This function is called by furious tasks to demonstrate usage."""
    logging.info('example_function executed with args: %r, kwargs: %r',
                 args, kwargs)

    return args


def all_done():
    """Will be run if the async task runs successfully."""
    from furious.context import get_current_async

    async = get_current_async()

    logging.info('async task complete, value returned: %r', async.result)


def handle_an_error():
    """Will be run if the async task raises an unhandled exception."""
    import os

    from furious.context import get_current_async

    exception_info = get_current_async().result

    logging.info('async job blew up, exception info: %r', exception_info)

    retries = int(os.environ['HTTP_X_APPENGINE_TASKRETRYCOUNT'])
    if retries < 2:
        raise exception_info.exception
    else:
        logging.info('Caught too many errors, giving up now.')


def simple_state_machine():
    """Pick a number, if it is more than some cuttoff continue the chain."""
    from random import random

    from furious.async import Async

    number = random()
    logging.info('Generating a number... %s', number)

    if number > 0.25:
        logging.info('Continuing to do stuff.')
        return Async(target=simple_state_machine)

    return number


@defaults(callbacks={'success': "example.state_machine_success"})
def complex_state_generator_alpha(last_state=''):
    """Pick a state."""
    from random import choice

    states = ['ALPHA', 'ALPHA', 'ALPHA', 'BRAVO', 'BRAVO', 'DONE']
    if last_state:
        states.remove(last_state)  # Slightly lower chances of previous state.

    state = choice(states)

    logging.info('Generating a state... %s', state)

    return state


@defaults(callbacks={'success': "example.state_machine_success"})
def complex_state_generator_bravo(last_state=''):
    """Pick a state."""
    from random import choice

    states = ['ALPHA', 'BRAVO', 'BRAVO', 'DONE']
    if last_state:
        states.remove(last_state)  # Slightly lower chances of previous state.

    state = choice(states)

    logging.info('Generating a state... %s', state)

    return state


def state_machine_success():
    """A positive result!  Iterate!"""
    from furious.async import Async
    from furious.context import get_current_async

    result = get_current_async().result

    if result == 'ALPHA':
        logging.info('Inserting continuation for state %s.', result)
        return Async(target=complex_state_generator_alpha, args=[result])

    elif result == 'BRAVO':
        logging.info('Inserting continuation for state %s.', result)
        return Async(target=complex_state_generator_bravo, args=[result])

    logging.info('Done working, stop now.')
=======
from .async_intro import AsyncIntroHandler
from .context_intro import ContextIntroHandler
from .callback import AsyncCallbackHandler
from .callback import AsyncErrorCallbackHandler
from .callback import AsyncAsyncCallbackHandler
from .simple_workflow import SimpleWorkflowHandler
from .complex_workflow import ComplexWorkflowHandler
from .batcher import BatcherHandler
from .batcher import BatcherStatsHandler
from .batcher import BatcherViewHandler

config = {
    'webapp2_extras.jinja2': {
        'template_path': 'example/templates'
    }
}
>>>>>>> 312f2023

app = webapp2.WSGIApplication([
    ('/', AsyncIntroHandler),
    ('/context', ContextIntroHandler),
    ('/callback', AsyncCallbackHandler),
    ('/callback/error', AsyncErrorCallbackHandler),
    ('/callback/async', AsyncAsyncCallbackHandler),
    ('/workflow', SimpleWorkflowHandler),
    ('/workflow/complex', ComplexWorkflowHandler),
<<<<<<< HEAD
    ('/grep', grep.GrepHandler),
])
=======
    ('/batcher', BatcherViewHandler),
    ('/batcher/run', BatcherHandler),
    ('/batcher/stats', BatcherStatsHandler),
], config=config)
>>>>>>> 312f2023
<|MERGE_RESOLUTION|>--- conflicted
+++ resolved
@@ -23,266 +23,23 @@
 
 import webapp2
 
-<<<<<<< HEAD
-from .grep import GrepHandler
-from furious.async import defaults
-
-
-class AsyncIntroHandler(webapp2.RequestHandler):
-    """Demonstrate the creation and insertion of a single furious task."""
-    def get(self):
-        from furious.async import Async
-
-        # Instantiate an Async object.
-        async_task = Async(
-            target=example_function, args=[1], kwargs={'some': 'value'})
-
-        # Insert the task to run the Async object, note that it may begin
-        # executing immediately or with some delay.
-        async_task.start()
-
-        logging.info('Async job kicked off.')
-
-        self.response.out.write('Successfully inserted Async job.')
-
-
-class ContextIntroHandler(webapp2.RequestHandler):
-    """Demonstrate using a Context to batch insert a group of furious tasks."""
-    def get(self):
-        from furious.async import Async
-        from furious import context
-
-        # Create a new furious Context.
-        with context.new() as ctx:
-            # "Manually" instantiate and add an Async object to the Context.
-            async_task = Async(
-                target=example_function, kwargs={'first': 'async'})
-            ctx.add(async_task)
-            logging.info('Added manual job to context.')
-
-            # Use the shorthand style, note that add returns the Async object.
-            for i in xrange(5):
-                ctx.add(target=example_function, args=[i])
-                logging.info('Added job %d to context.', i)
-
-        # When the Context is exited, the tasks are inserted (if there are no
-        # errors).
-
-        logging.info('Async jobs for context batch inserted.')
-
-        self.response.out.write('Successfully inserted a group of Async jobs.')
-
-
-class AsyncCallbackHandler(webapp2.RequestHandler):
-    """Demonstrate setting an Async callback."""
-    def get(self):
-        from furious.async import Async
-
-        # Instantiate an Async object, specifying a 'success' callback.
-        async_task = Async(
-            target=example_function, args=[1], kwargs={'some': 'value'},
-            callbacks={'success': all_done}
-        )
-
-        # Insert the task to run the Async object.  The success callback will
-        # be executed in the furious task after the job is executed.
-        async_task.start()
-
-        logging.info('Async job kicked off.')
-
-        self.response.out.write('Successfully inserted Async job.')
-
-
-class AsyncErrorCallbackHandler(webapp2.RequestHandler):
-    """Demonstrate handling an error using an Async callback."""
-    def get(self):
-        from furious.async import Async
-
-        # Instantiate an Async object, specifying a 'error' callback.
-        async_task = Async(
-            target=dir, args=[1, 2, 3],
-            callbacks={'error': handle_an_error}
-        )
-
-        # Insert the task to run the Async object.  The error callback will be
-        # executed in the furious task after the job has raised an exception.
-        async_task.start()
-
-        logging.info('Erroneous Async job kicked off.')
-
-        self.response.out.write('Successfully inserted Async job.')
-
-
-class AsyncAsyncCallbackHandler(webapp2.RequestHandler):
-    """Demonstrate using an Async as a callback for another Async."""
-    def get(self):
-        from furious.async import Async
-
-        # Instantiate an Async object to act as our success callback.
-        # NOTE: Your async.result is not directly available from the
-        # success_callback Async, you will need to persist the result
-        # and fetch it from the other Async if needed.
-        success_callback = Async(
-            target=example_function, kwargs={'it': 'worked'}
-        )
-
-        # Instantiate an Async object, setting the success_callback to the
-        # above Async object.
-        async_task = Async(
-            target=example_function, kwargs={'trigger': 'job'},
-            callbacks={'success': success_callback}
-        )
-
-        # Insert the task to run the Async object.
-        async_task.start()
-
-        logging.info('Async job kicked off.')
-
-        self.response.out.write('Successfully inserted Async job.')
-
-
-class SimpleWorkflowHandler(webapp2.RequestHandler):
-    """Demonstrate constructing a simple state machine."""
-    def get(self):
-        from furious.async import Async
-
-        # Instantiate an Async object to start the chain.
-        Async(target=simple_state_machine).start()
-
-        logging.info('Async chain kicked off.')
-
-        self.response.out.write('Successfully inserted Async chain starter.')
-
-
-class ComplexWorkflowHandler(webapp2.RequestHandler):
-    """Demonstrate constructing a more complex state machine."""
-    def get(self):
-        from furious.async import Async
-
-        # Instantiate an Async object to start the machine in state alpha.
-        Async(target=complex_state_generator_alpha).start()
-
-        logging.info('Async chain kicked off.')
-
-        self.response.out.write('Successfully inserted Async chain starter.')
-
-
-def example_function(*args, **kwargs):
-    """This function is called by furious tasks to demonstrate usage."""
-    logging.info('example_function executed with args: %r, kwargs: %r',
-                 args, kwargs)
-
-    return args
-
-
-def all_done():
-    """Will be run if the async task runs successfully."""
-    from furious.context import get_current_async
-
-    async = get_current_async()
-
-    logging.info('async task complete, value returned: %r', async.result)
-
-
-def handle_an_error():
-    """Will be run if the async task raises an unhandled exception."""
-    import os
-
-    from furious.context import get_current_async
-
-    exception_info = get_current_async().result
-
-    logging.info('async job blew up, exception info: %r', exception_info)
-
-    retries = int(os.environ['HTTP_X_APPENGINE_TASKRETRYCOUNT'])
-    if retries < 2:
-        raise exception_info.exception
-    else:
-        logging.info('Caught too many errors, giving up now.')
-
-
-def simple_state_machine():
-    """Pick a number, if it is more than some cuttoff continue the chain."""
-    from random import random
-
-    from furious.async import Async
-
-    number = random()
-    logging.info('Generating a number... %s', number)
-
-    if number > 0.25:
-        logging.info('Continuing to do stuff.')
-        return Async(target=simple_state_machine)
-
-    return number
-
-
-@defaults(callbacks={'success': "example.state_machine_success"})
-def complex_state_generator_alpha(last_state=''):
-    """Pick a state."""
-    from random import choice
-
-    states = ['ALPHA', 'ALPHA', 'ALPHA', 'BRAVO', 'BRAVO', 'DONE']
-    if last_state:
-        states.remove(last_state)  # Slightly lower chances of previous state.
-
-    state = choice(states)
-
-    logging.info('Generating a state... %s', state)
-
-    return state
-
-
-@defaults(callbacks={'success': "example.state_machine_success"})
-def complex_state_generator_bravo(last_state=''):
-    """Pick a state."""
-    from random import choice
-
-    states = ['ALPHA', 'BRAVO', 'BRAVO', 'DONE']
-    if last_state:
-        states.remove(last_state)  # Slightly lower chances of previous state.
-
-    state = choice(states)
-
-    logging.info('Generating a state... %s', state)
-
-    return state
-
-
-def state_machine_success():
-    """A positive result!  Iterate!"""
-    from furious.async import Async
-    from furious.context import get_current_async
-
-    result = get_current_async().result
-
-    if result == 'ALPHA':
-        logging.info('Inserting continuation for state %s.', result)
-        return Async(target=complex_state_generator_alpha, args=[result])
-
-    elif result == 'BRAVO':
-        logging.info('Inserting continuation for state %s.', result)
-        return Async(target=complex_state_generator_bravo, args=[result])
-
-    logging.info('Done working, stop now.')
-=======
 from .async_intro import AsyncIntroHandler
-from .context_intro import ContextIntroHandler
+from .batcher import BatcherHandler
+from .batcher import BatcherStatsHandler
+from .batcher import BatcherViewHandler
 from .callback import AsyncCallbackHandler
 from .callback import AsyncErrorCallbackHandler
 from .callback import AsyncAsyncCallbackHandler
+from .complex_workflow import ComplexWorkflowHandler
+from .context_intro import ContextIntroHandler
+from .grep import GrepHandler
 from .simple_workflow import SimpleWorkflowHandler
-from .complex_workflow import ComplexWorkflowHandler
-from .batcher import BatcherHandler
-from .batcher import BatcherStatsHandler
-from .batcher import BatcherViewHandler
 
 config = {
     'webapp2_extras.jinja2': {
         'template_path': 'example/templates'
     }
 }
->>>>>>> 312f2023
 
 app = webapp2.WSGIApplication([
     ('/', AsyncIntroHandler),
@@ -292,12 +49,8 @@
     ('/callback/async', AsyncAsyncCallbackHandler),
     ('/workflow', SimpleWorkflowHandler),
     ('/workflow/complex', ComplexWorkflowHandler),
-<<<<<<< HEAD
-    ('/grep', grep.GrepHandler),
-])
-=======
     ('/batcher', BatcherViewHandler),
     ('/batcher/run', BatcherHandler),
     ('/batcher/stats', BatcherStatsHandler),
+    ('/grep', GrepHandler),
 ], config=config)
->>>>>>> 312f2023
