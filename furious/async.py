#
# Copyright 2012 WebFilings, LLC
#
# Licensed under the Apache License, Version 2.0 (the "License");
# you may not use this file except in compliance with the License.
# You may obtain a copy of the License at
#
# http://www.apache.org/licenses/LICENSE-2.0
#
# Unless required by applicable law or agreed to in writing, software
# distributed under the License is distributed on an "AS IS" BASIS,
# WITHOUT WARRANTIES OR CONDITIONS OF ANY KIND, either express or implied.
# See the License for the specific language governing permissions and
# limitations under the License.
#

"""Core async task wrapper.  This module contains the `Async` class, which is
used to create asynchronous jobs, and a `defaults` decorator you may use to
specify default settings for a particular async task.  To use,

    # Create a task.
    work = Async(
        target="function.to.run",
        args=(args, for, function),
        kwargs={'keyword': arguments, 'to': target},
        task_args={"appengine": 1, "task": "kwargs"},
        queue="yourqueue"
    )

    # Enqueue the task.
    work.start()

*or*, set default arguments for a function:

    @defaults(task_args={"appengine": 1, "task": "kwargs"}, queue="yourqueue")
    def run_me(*args, **kwargs):
        pass

    # Create a task.
    work = Async(
        target=run_me,
        args=(args, for, function),
        kwargs={'keyword': arguments, 'to': target},
    )

    # Enqueue the task.
    work.start()

You may also update options after instantiation:

    # Create a task.
    work = Async(
        target="function.to.run",
        args=(args, for, function),
        kwargs={'keyword': arguments, 'to': target}
    )

    work.update_options(task_args={"appengine":1, "task": "kwargs"},
                        queue="yourqueue")

    # Enqueue the task.
    work.start()

The order of precedence is:
    1) options specified when calling start.
    2) options specified using update_options.
    3) options specified in the constructor.
    4) options specified by @defaults decorator.
"""

from functools import wraps

import json

from .job_utils import decode_callbacks
from .job_utils import encode_callbacks
from .job_utils import get_function_path_and_options
from .job_utils import reference_to_path


__all__ = ['ASYNC_DEFAULT_QUEUE', 'ASYNC_ENDPOINT', 'Async', 'defaults']


ASYNC_DEFAULT_QUEUE = 'default'
ASYNC_ENDPOINT = '/_ah/queue/async'
MAX_DEPTH = 100


class NotExecutedError(Exception):
    """This Async has not yet been executed."""


class NotExecutingError(Exception):
    """This Async in not currently executing."""


class AlreadyExecutedError(Exception):
    """This Async has already been executed."""


class AlreadyExecutingError(Exception):
    """This Async is currently executing."""


class Abort(Exception):
    """This Async needs to be aborted immediately. Only an info level logging
    message will be output about the aborted job.
    """


class AbortAndRestart(Exception):
    """This Async needs to be aborted immediately and restarted."""


class AsyncRecursionError(Abort):
    """This Async has hit the max recursion depth, it should be aborted."""


class Async(object):
    def __init__(self, target, args=None, kwargs=None, **options):
        self._options = {}

        # Make sure nothing is snuck in.
        _check_options(options)

        self._update_job(target, args, kwargs)

        self.update_options(**options)

        self._initialize_recursion_depth()

        self._execution_context = None

        self._executing = False
        self._executed = False

        self._persistence_engine = None

        self._result = None

    @property
    def executed(self):
        return self._executed

    @property
    def executing(self):
        return self._executing

    @executing.setter
    def executing(self, executing):
        if self._executed:
            raise AlreadyExecutedError(
                'You can not execute an executed job.')

        if self._executing:
            raise AlreadyExecutingError(
                'Job is already executing, can not set executing.')

        self._executing = executing

    @property
    def result(self):
        if not self.executed:
            raise NotExecutedError(
                'You must execute this Async before getting its result.')

        return self._result

    @result.setter
    def result(self, result):
        if not self._executing:
            raise NotExecutingError(
                'The Async must be executing to set its result.')

        self._result = result
        self._executing = False
        self._executed = True

    @property
    def _function_path(self):
        return self.job[0]

    @property
    def job(self):
        """job is stored as a (function path, args, kwargs) tuple."""
        return self._options['job']

    @property
    def recursion_depth(self):
        """Get the current recursion depth.  `None` indicates uninitialized
        recursion info.
        """
        recursion_options = self._options.get('_recursion', {})
        return recursion_options.get('current', None)

    def _initialize_recursion_depth(self):
        """Ensure recursion info is initialized, if not, initialize it."""
        from furious.context import NotInContextError
        from furious.context import get_current_async

        recursion_options = self._options.get('_recursion', {})

        current_depth = recursion_options.get('current', 0)
        max_depth = recursion_options.get('max', MAX_DEPTH)

        try:
            executing_async = get_current_async()

            # If this async is within an executing async, use the depth off
            # that async.  Otherwise use the depth set in the async's options.
            current_depth = executing_async.recursion_depth

            # If max_depth does not equal MAX_DEPTH, it is custom. Otherwise
            # use the max_depth from the containing async.
            if max_depth == MAX_DEPTH:
                executing_options = executing_async.get_options().get(
                    '_recursion', {})
                max_depth = executing_options.get('max', max_depth)

        except NotInContextError:
            # This Async is not being constructed inside an executing Async.
            pass

        # Store the recursion info.
        self.update_options(_recursion={'current': current_depth,
                                        'max': max_depth})

    def check_recursion_depth(self):
        """Check recursion depth, return XYZ."""
        from furious.async import MAX_DEPTH

        recursion_options = self._options.get('_recursion', {})
        max_depth = recursion_options.get('max', MAX_DEPTH)

        if self.recursion_depth > max_depth:
            raise AsyncRecursionError('Max recursion depth reached.')

    def _update_job(self, target, args, kwargs):
        """Specify the function this async job is to execute when run."""
        target_path, options = get_function_path_and_options(target)

        assert isinstance(args, (tuple, list)) or args is None
        assert isinstance(kwargs, dict) or kwargs is None

        if options:
            self.update_options(**options)

        self._options['job'] = (target_path, args, kwargs)

    def set_execution_context(self, execution_context):
        """Set the ExecutionContext this async is executing under."""
        if self._execution_context:
            from .context import AlreadyInContextError
            raise AlreadyInContextError

        self._execution_context = execution_context

    def get_options(self):
        """Return this async job's configuration options."""
        return self._options

    def update_options(self, **options):
        """Safely update this async job's configuration options."""

        _check_options(options)

        if 'persistence_engine' in options:
            options['persistence_engine'] = reference_to_path(
                options['persistence_engine'])

        self._options.update(options)

    def get_callbacks(self):
        """Return this async job's callback map."""
        return self._options.get('callbacks', {})

    def get_headers(self):
        """Create and return task headers."""
        # TODO: Encode some options into a header here.
        return self._options.get('headers', {})

    def get_queue(self):
        """Return the queue the task should run in."""
        return self._options.get('queue', ASYNC_DEFAULT_QUEUE)

    def get_task_args(self):
        """Get user-specified task kwargs."""
        return self._options.get('task_args', {})

    def to_task(self):
        """Return a task object representing this async job."""
        from google.appengine.api.taskqueue import Task

        self._increment_recursion_level()
        self.check_recursion_depth()

        url = "%s/%s" % (ASYNC_ENDPOINT, self._function_path)

        kwargs = {
            'url': url,
            'headers': self.get_headers().copy(),
            'payload': json.dumps(self.to_dict()),
        }
        kwargs.update(self.get_task_args())

        return Task(**kwargs)

    def start(self):
        """Insert the task into the requested queue, 'default' if non given.

        If a TransientError is hit the task will re-insert the task.

        If a TaskAlreadyExistsError or TombstonedTaskError is hit the task will
        silently fail.
        """
        from google.appengine.api import taskqueue

        task = self.to_task()

        try:
            taskqueue.Queue(name=self.get_queue()).add(task)

        except taskqueue.TransientError:
            taskqueue.Queue(name=self.get_queue()).add(task)

        except (taskqueue.TaskAlreadyExistsError,
                taskqueue.TombstonedTaskError):
            return

        # TODO: Return a "result" object.

    def __deepcopy__(self, *args):
        """In order to support callbacks being Async objects, we need to
        support being deep copied.
        """
        return self

    def to_dict(self):
        """Return this async job as a dict suitable for json encoding."""
        import copy

        options = copy.deepcopy(self._options)

        # JSON don't like datetimes.
        eta = options.get('task_args', {}).get('eta')
        if eta:
            import time

            options['task_args']['eta'] = time.mktime(eta.timetuple())

        callbacks = self._options.get('callbacks')
        if callbacks:
            options['callbacks'] = encode_callbacks(callbacks)

        return options

    @classmethod
    def from_dict(cls, async):
        """Return an async job from a dict output by Async.to_dict."""
        import copy

        async_options = copy.deepcopy(async)

        # JSON don't like datetimes.
        eta = async_options.get('task_args', {}).get('eta')
        if eta:
            from datetime import datetime

            async_options['task_args']['eta'] = datetime.fromtimestamp(eta)

        target, args, kwargs = async_options.pop('job')

        # If there are callbacks, reconstitute them.
        callbacks = async_options.get('callbacks', {})
        if callbacks:
            async_options['callbacks'] = decode_callbacks(callbacks)

        return cls(target, args, kwargs, **async_options)

    def _restart(self):
        """Restarts the executing Async.

        If the Async is executing, then it will reset the _executing flag, and
        restart this job. This means that the job will not necessarily execute
        immediately, or on the same machine, as it goes back into the queue.
        """

        if not self._executing:
            raise NotExecutingError("Must be executing to restart the job, "
                                    "perhaps you want Async.start()")

        self._executing = False

        return self.start()

<<<<<<< HEAD
    def _prepare_persistence_engine(self):
        """Load the specified persistence engine, or the default if none is
        set.
        """
        if self._persistence_engine:
            return

        persistence_engine = self._options.get('persistence_engine')
        if persistence_engine:
            from .job_utils import path_to_reference
            self._persistence_engine = path_to_reference(persistence_engine)
            return

        from .config import get_default_persistence_engine

        self._persistence_engine = get_default_persistence_engine()

    def persist_result(self):
        """Store this Async's result in persistent storage."""
        self._prepare_persistence_engine()

        return self._persistence_engine.store_async_result(self)

    def persist_marker(self):
        """Store a marker to indicate this Async's completion status."""
        self._prepare_persistence_engine()

        return self._persistence_engine.store_async_marker(self)
=======
    def _increment_recursion_level(self):
        """Increment current_depth based on either defaults or the enclosing
        Async.
        """
        # Update the recursion info.  This is done so that if an async created
        # outside an executing context, or one previsiously created is later
        # loaded from storage, that the "current" setting is correctly set.
        self._initialize_recursion_depth()

        recursion_options = self._options.get('_recursion', {})
        current_depth = recursion_options.get('current', 0) + 1
        max_depth = recursion_options.get('max', MAX_DEPTH)

        # Increment and store
        self.update_options(_recursion={'current': current_depth,
                                        'max': max_depth})
>>>>>>> 1e73130a


def defaults(**options):
    """Set default Async options on the function decorated.

    Note: you must pass the decorated function by reference, not as a
    "path.string.to.function" for this to have any effect.
    """
    _check_options(options)

    def real_decorator(function):
        function._async_options = options

        @wraps(function)
        def wrapper(*args, **kwargs):
            return function(*args, **kwargs)
        return wrapper

    return real_decorator


def _check_options(options):
    """Make sure no one passes something not allowed in."""
    if not options:
        return

    assert 'job' not in options
    #assert 'callbacks' not in options
<|MERGE_RESOLUTION|>--- conflicted
+++ resolved
@@ -393,7 +393,6 @@
 
         return self.start()
 
-<<<<<<< HEAD
     def _prepare_persistence_engine(self):
         """Load the specified persistence engine, or the default if none is
         set.
@@ -422,7 +421,7 @@
         self._prepare_persistence_engine()
 
         return self._persistence_engine.store_async_marker(self)
-=======
+
     def _increment_recursion_level(self):
         """Increment current_depth based on either defaults or the enclosing
         Async.
@@ -439,7 +438,6 @@
         # Increment and store
         self.update_options(_recursion={'current': current_depth,
                                         'max': max_depth})
->>>>>>> 1e73130a
 
 
 def defaults(**options):
