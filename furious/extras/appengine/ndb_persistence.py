#
# Copyright 2014 WebFilings, LLC
#
# Licensed under the Apache License, Version 2.0 (the "License");
# you may not use this file except in compliance with the License.
# You may obtain a copy of the License at
#
# http://www.apache.org/licenses/LICENSE-2.0
#
# Unless required by applicable law or agreed to in writing, software
# distributed under the License is distributed on an "AS IS" BASIS,
# WITHOUT WARRANTIES OR CONDITIONS OF ANY KIND, either express or implied.
# See the License for the specific language governing permissions and
# limitations under the License.
#
"""This module contains the default functions to use when performing
persistence operations backed by the App Engine ndb library.
"""

import json
import logging

from itertools import imap
from itertools import izip
from itertools import izip_longest

from random import shuffle

from google.appengine.ext import ndb


class FuriousContextNotFoundError(Exception):
    """FuriousContext entity not found in the datastore."""


class FuriousContext(ndb.Model):
    context = ndb.JsonProperty(indexed=False, compressed=True)

    @classmethod
    def from_context(cls, context):
        """Create a `cls` entity from a context."""
        return cls(id=context.id, context=context.to_dict())

    @classmethod
    def from_id(cls, id):
        """Load a `cls` entity and instantiate the Context it stores."""
        from furious.context import Context

        # TODO: Handle exceptions and retries here.
        entity = cls.get_by_id(id)
        if not entity:
            raise FuriousContextNotFoundError(
                "Context entity not found for: {}".format(id))

        return Context.from_dict(entity.context)


class FuriousAsyncMarker(ndb.Model):
    """This entity serves as a 'complete' marker."""

    result = ndb.JsonProperty(indexed=False, compressed=True)


class FuriousCompletionMarker(ndb.Model):

    complete = ndb.BooleanProperty(default=False, indexed=False)


def context_completion_checker(async):
    """Check if all Async jobs within a Context have been run."""
    store_async_marker(async)
    # Now, check for other Async markers in this Context.
    context_id = async.context_id
    logging.debug("Check completion for: %s", context_id)

    context = FuriousContext.from_id(context_id)
    marker = FuriousCompletionMarker.get_by_id(context_id)
    if marker and marker.complete:
        logging.info("Context %s already complete" % context_id)
        return
    logging.debug("Loaded context.")

    task_ids = context.task_ids
    task_ids.remove(async.id)

    logging.debug(task_ids)

    if not _check_markers(task_ids):
        return False

    logging.debug("All Async's complete!!")

    context.exec_event_handler('complete')

    try:
        # TODO: If tracking results we may not want to auto cleanup and instead
        # wait until the results have been accessed.
        from furious.async import Async
        Async(_cleanup_markers, args=[context_id, task_ids],
              task_args={'countdown': 7200}).start()
    except:
        pass

    return True


def _check_markers(task_ids):
    """Returns a flag for markers being found for the task_ids. If all task ids
    have markers True will be returned. Otherwise it will return False as soon
    as a None result is hit.
    """
    shuffle(task_ids)

    offset = 10
    for index in xrange(0, len(task_ids), offset):
        keys = [ndb.Key(FuriousAsyncMarker, id)
                for id in task_ids[index:index + offset]]

        markers = ndb.get_multi(keys)

        if not all(markers):
            logging.debug("Not all Async's complete")
            return False

<<<<<<< HEAD
    first_complete = _mark_context_complete(marker, context_id)

    if not first_complete:
        return

    logging.debug("All Async's complete!!")

    context.exec_event_handler('complete')

    try:
        from furious.async import Async
        Async(_cleanup_markers, args=[context_id, task_ids]).start()
    except:
        pass

=======
>>>>>>> 1ac1e98e
    return True


@ndb.transactional
def _mark_context_complete(marker, context_id):
    """Transactionally 'complete' the context."""

    current = FuriousCompletionMarker(id=context_id)

    if marker:
        current = marker.key.get()

    if not current:
        return False

    if current and current.complete:
        return False

    current.complete = True

    current.put()

    return True


def _cleanup_markers(context_id, task_ids):
    """Delete the FuriousAsyncMarker entities corresponding to ids."""
    logging.debug("Cleanup %d markers for Context %s",
                  len(task_ids), context_id)

    # TODO: Handle exceptions and retries here.
    delete_entities = [ndb.Key(FuriousAsyncMarker, id) for id in task_ids]
    delete_entities.append(ndb.Key(FuriousCompletionMarker, context_id))

    ndb.delete_multi(delete_entities)

    logging.debug("Markers cleaned.")


def load_context(id):
    """Load a Context object by it's id."""
    return FuriousContext.from_id(id)


def store_context(context):
    """Persist a Context object to the datastore."""
    logging.debug("Attempting to store Context %s.", context.id)

    entity = FuriousContext.from_context(context)

    # TODO: Handle exceptions and retries here.
    marker = FuriousCompletionMarker(id=context.id)
    key, _ = ndb.put_multi((entity, marker))

    logging.debug("Stored Context with key: %s.", key)


def store_async_result(async_id, async_result):
    """Persist the Async's result to the datastore."""
    logging.debug("Storing result for %s", async_id)

    key = FuriousAsyncMarker(
        id=async_id, result=json.dumps(async_result)).put()

    logging.debug("Setting Async result %s using marker: %s.", async_result,
                  key)


def store_async_marker(async):
    """Persist a marker indicating the Async ran to the datastore."""
    logging.debug("Attempting to mark Async %s complete.", async.id)

    # QUESTION: Do we trust if the marker had a flag result to just trust it?
    marker = FuriousAsyncMarker.get_by_id(async.id)

    if marker:
        logging.debug("Marker already exists for %s.", async.id)
        return

    # TODO: Handle exceptions and retries here.
    key = FuriousAsyncMarker(id=async.id).put()

<<<<<<< HEAD
    logging.debug("Marked Async complete using marker: %s.", key)
=======
    logging.debug("Marked Async complete using marker: %s.", key)


def iter_results(context):
    """Yield out the results found on the markers for the context task ids."""
    for futures in iget_batches(context.task_ids):
        for key, future in futures:
            task = future.get_result()

            if not (task and task.result):
                yield key.id(), None
            else:
                yield key.id(), json.loads(task.result)


def iget_batches(task_ids, batch_size=10):
    """Yield out a map of the keys and futures in batches of the batch size
    passed in.
    """
    make_key = lambda _id: ndb.Key(FuriousAsyncMarker, _id)
    key_batches = izip_longest(*[imap(make_key, task_ids)] * batch_size)

    for keys in key_batches:
        keys = filter(None, keys)

        yield izip(keys, ndb.get_multi_async(keys))
>>>>>>> 1ac1e98e
<|MERGE_RESOLUTION|>--- conflicted
+++ resolved
@@ -122,7 +122,6 @@
             logging.debug("Not all Async's complete")
             return False
 
-<<<<<<< HEAD
     first_complete = _mark_context_complete(marker, context_id)
 
     if not first_complete:
@@ -138,8 +137,6 @@
     except:
         pass
 
-=======
->>>>>>> 1ac1e98e
     return True
 
 
@@ -222,9 +219,6 @@
     # TODO: Handle exceptions and retries here.
     key = FuriousAsyncMarker(id=async.id).put()
 
-<<<<<<< HEAD
-    logging.debug("Marked Async complete using marker: %s.", key)
-=======
     logging.debug("Marked Async complete using marker: %s.", key)
 
 
@@ -250,5 +244,4 @@
     for keys in key_batches:
         keys = filter(None, keys)
 
-        yield izip(keys, ndb.get_multi_async(keys))
->>>>>>> 1ac1e98e
+        yield izip(keys, ndb.get_multi_async(keys))