#
# Copyright 2012 WebFilings, LLC
#
# Licensed under the Apache License, Version 2.0 (the "License");
# you may not use this file except in compliance with the License.
# You may obtain a copy of the License at
#
# http://www.apache.org/licenses/LICENSE-2.0
#
# Unless required by applicable law or agreed to in writing, software
# distributed under the License is distributed on an "AS IS" BASIS,
# WITHOUT WARRANTIES OR CONDITIONS OF ANY KIND, either express or implied.
# See the License for the specific language governing permissions and
# limitations under the License.
#

import unittest

from mock import patch


class ThrowAway(object):
    @classmethod
    def run_me(cls):
        cls.i_was_ran = True


class TestGetFunctionPathAndOptions(unittest.TestCase):
    """Make sure junk paths raise exceptions and function args get remapped
    to a path.

    Ensure any specified defaults for functions passed by reference are
    correctly returned.
    """

    def test_valid_name(self):
        """Ensure check job function accepts good input."""
        from furious.job_utils import get_function_path_and_options

        good_names = ['name', 'good.name', 'gr8.name', 'ok.na_me',
                      'Name', 'Good.Name', 'Gr8.Name', 'ok.Na_me']
        for name in good_names:
            cleansed_path, options = get_function_path_and_options(name)
            self.assertEqual(name, cleansed_path)
            self.assertIsNone(options)

    def test_bad_function_path(self):
        """Ensure get_function_path_and_options function raises
        BadObjectPathError when given a bad path.
        """
<<<<<<< HEAD
        from furious.errors import BadObjectPathError
=======
        from furious.job_utils import BadObjectPathError
>>>>>>> 6c72ca0a
        from furious.job_utils import get_function_path_and_options

        bad_names = ['', '0abc', 'test.0abc', 'test.ab-cd',
                     'bad%ness', '.nogood']
        for bad_name in bad_names:
            self.assertRaises(
                BadObjectPathError, get_function_path_and_options, bad_name)

    def test_none_as_function_path(self):
        """Ensure get_function_path_and_options raises BadObjectPathError
        on missing path.
        """
<<<<<<< HEAD
        from furious.errors import BadObjectPathError
=======
        from furious.job_utils import BadObjectPathError
>>>>>>> 6c72ca0a
        from furious.job_utils import get_function_path_and_options

        self.assertRaises(
            BadObjectPathError, get_function_path_and_options, None)

    def test_gets_callable_path(self):
        """Ensure check job function returns the path of a callable."""
        from furious.job_utils import get_function_path_and_options

        def some_function():
            """This will appear to be a module-level function."""
            pass

        path, options = get_function_path_and_options(some_function)
        self.assertEqual('furious.tests.test_job_utils.some_function', path)
        self.assertIsNone(options)

    def test_gets_class_method_path(self):
        """Ensure get function path returns the path of a classmethod."""
        from furious.job_utils import get_function_path_and_options

        path, options = get_function_path_and_options(
            TestGetFunctionPathAndOptions.test_gets_class_method_path)
        self.assertEqual(
            'furious.tests.test_job_utils.TestGetFunctionPathAndOptions.'
            'test_gets_class_method_path', path)
        self.assertIsNone(options)

    def test_gets_logging_path(self):
        """Ensure check job function returns the path of logging callable."""
        from furious.job_utils import get_function_path_and_options
        import logging

        path, options = get_function_path_and_options(logging.info)
        self.assertEqual('logging.info', path)
        self.assertIsNone(options)

    def test_gets_builtin_path(self):
        """Ensure check job function returns the path of built-in callable."""
        from furious.job_utils import get_function_path_and_options

        path, options = get_function_path_and_options(eval)
        self.assertEqual('eval', path)
        self.assertIsNone(options)

    def test_gets_default_options(self):
        """Ensure check job function returns options off a callable."""
        from furious.async import defaults
        from furious.job_utils import get_function_path_and_options

        default_options = {
            'test': 'options'
        }

        @defaults(**default_options)
        def method_with_options():
            """This will appear to be a module-level function."""
            pass

        path, options = get_function_path_and_options(method_with_options)
        self.assertEqual('furious.tests.test_job_utils.method_with_options',
                         path)
        self.assertEqual(default_options, options)

    @unittest.skip('This is just a concept.')
    def test_gets_default_options_from_path(self):
        """Ensure check job function returns options from a path object.

        NOTE: This is just a concept of how this would work.
        """
        from furious.async import FunctionPath
        from furious.job_utils import get_function_path_and_options

        default_options = {
            'test': 'options'
        }

        function_path = FunctionPath("this.is.a.test.function")
        function_path.update_options(default_options.copy())

        # OR maybe:
        # function_path = FunctionPath(
        #     "this.is.a.test.function", default_options.copy())

        path, options = get_function_path_and_options(function_path)
        self.assertEqual('this.is.a.test.function', path)
        self.assertEqual(default_options, options)

    def test_damaged_method_raises(self):
        """Ensure a broken mehtod raises BadObjectPathError."""
<<<<<<< HEAD
        from furious.errors import BadObjectPathError
=======
        from furious.job_utils import BadObjectPathError
>>>>>>> 6c72ca0a
        from furious.job_utils import get_function_path_and_options

        class FakeFunk(object):
            def __call__():
                pass

        some_method = FakeFunk()

        self.assertRaisesRegexp(
            BadObjectPathError, "Invalid object type.",
            get_function_path_and_options, some_method)


# TODO: Most of the tests from TestGetFunctionPathAndOptions should probably
# be moved into this class.
class TestReferenceToPath(unittest.TestCase):
    """Test that reference_to_path converts a reference to a string."""

    def test_gets_class(self):
        """Ensure that reference_to_path can get the path of a class."""
        from furious.job_utils import reference_to_path

        path = reference_to_path(ThrowAway)

        self.assertEqual('furious.tests.test_job_utils.ThrowAway', path)


class TestPathToReference(unittest.TestCase):
    """Test that path_to_reference finds and load functions."""

    @patch('__builtin__.dir')
    def test_runs_builtin(self, dir_mock):
        """Ensure builtins are able to be loaded and correctly run."""
        from furious.job_utils import path_to_reference

        function = path_to_reference("dir")

        self.assertIs(dir_mock, function)

    def test_runs_classmethod(self):
        """Ensure classmethods are able to be loaded and correctly run."""
        from furious.job_utils import path_to_reference

        ThrowAway.i_was_ran = False

        function = path_to_reference(
            'furious.tests.test_job_utils.ThrowAway.run_me')

        function()
        self.assertTrue(ThrowAway.i_was_ran)

    def test_raises_on_bogus_builtin(self):
        """Ensure bad "builins" raise an exception."""
        from furious.job_utils import path_to_reference
<<<<<<< HEAD
        from furious.errors import BadObjectPathError
=======
        from furious.job_utils import BadObjectPathError
>>>>>>> 6c72ca0a

        self.assertRaisesRegexp(
            BadObjectPathError, "Unable to find function",
            path_to_reference, "something_made_up")

    @patch('email.parser.Parser')
    def test_runs_std_imported(self, parser_mock):
        """Ensure run_job is able to correctly run bundled python functions."""
        from furious.job_utils import path_to_reference

        function = path_to_reference("email.parser.Parser")

        self.assertIs(parser_mock, function)

    def test_raises_on_bogus_std_imported(self):
        """Ensure run_job raises an exception on bogus standard import."""
        from furious.job_utils import path_to_reference
<<<<<<< HEAD
        from furious.errors import BadObjectPathError
=======
        from furious.job_utils import BadObjectPathError
>>>>>>> 6c72ca0a

        self.assertRaisesRegexp(
            BadObjectPathError, "Unable to find function",
            path_to_reference, "email.parser.NonExistentThing")

    def test_casts_unicode_name_to_str(self):
        """Ensure unicode module_paths do not cause an error."""
        from furious.job_utils import path_to_reference

        imported_module = path_to_reference(
            u'furious.tests.dummy_module.dumb')

        from furious.tests.dummy_module import dumb

        self.assertIs(dumb, imported_module)
<|MERGE_RESOLUTION|>--- conflicted
+++ resolved
@@ -48,11 +48,7 @@
         """Ensure get_function_path_and_options function raises
         BadObjectPathError when given a bad path.
         """
-<<<<<<< HEAD
-        from furious.errors import BadObjectPathError
-=======
-        from furious.job_utils import BadObjectPathError
->>>>>>> 6c72ca0a
+        from furious.errors import BadObjectPathError
         from furious.job_utils import get_function_path_and_options
 
         bad_names = ['', '0abc', 'test.0abc', 'test.ab-cd',
@@ -65,11 +61,7 @@
         """Ensure get_function_path_and_options raises BadObjectPathError
         on missing path.
         """
-<<<<<<< HEAD
-        from furious.errors import BadObjectPathError
-=======
-        from furious.job_utils import BadObjectPathError
->>>>>>> 6c72ca0a
+        from furious.errors import BadObjectPathError
         from furious.job_utils import get_function_path_and_options
 
         self.assertRaises(
@@ -160,11 +152,7 @@
 
     def test_damaged_method_raises(self):
         """Ensure a broken mehtod raises BadObjectPathError."""
-<<<<<<< HEAD
-        from furious.errors import BadObjectPathError
-=======
-        from furious.job_utils import BadObjectPathError
->>>>>>> 6c72ca0a
+        from furious.errors import BadObjectPathError
         from furious.job_utils import get_function_path_and_options
 
         class FakeFunk(object):
@@ -219,11 +207,7 @@
     def test_raises_on_bogus_builtin(self):
         """Ensure bad "builins" raise an exception."""
         from furious.job_utils import path_to_reference
-<<<<<<< HEAD
-        from furious.errors import BadObjectPathError
-=======
-        from furious.job_utils import BadObjectPathError
->>>>>>> 6c72ca0a
+        from furious.errors import BadObjectPathError
 
         self.assertRaisesRegexp(
             BadObjectPathError, "Unable to find function",
@@ -241,11 +225,7 @@
     def test_raises_on_bogus_std_imported(self):
         """Ensure run_job raises an exception on bogus standard import."""
         from furious.job_utils import path_to_reference
-<<<<<<< HEAD
-        from furious.errors import BadObjectPathError
-=======
-        from furious.job_utils import BadObjectPathError
->>>>>>> 6c72ca0a
+        from furious.errors import BadObjectPathError
 
         self.assertRaisesRegexp(
             BadObjectPathError, "Unable to find function",
